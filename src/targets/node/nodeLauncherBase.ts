--- conflicted
+++ resolved
@@ -42,12 +42,6 @@
 import { NodeSourcePathResolver } from './nodeSourcePathResolver';
 import { INodeTargetLifecycleHooks, NodeTarget } from './nodeTarget';
 import { IProgram } from './program';
-<<<<<<< HEAD
-import { LocalFsUtils } from '../../common/fsUtils';
-import { FSUtils } from '../../ioc-extras';
-import { bootloaderDefaultPath } from './bundlePaths';
-=======
->>>>>>> 2eadab0f
 
 /**
  * Telemetry received from the nested process.
@@ -136,7 +130,7 @@
     @inject(INodeBinaryProvider) private readonly pathProvider: NodeBinaryProvider,
     @inject(ILogger) protected readonly logger: ILogger,
     @inject(FSUtils) protected readonly fsUtils: LocalFsUtils,
-  ) {}
+  ) { }
 
   /**
    * @inheritdoc
