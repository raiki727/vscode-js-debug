--- conflicted
+++ resolved
@@ -40,13 +40,9 @@
 import { NodeSourcePathResolver } from './nodeSourcePathResolver';
 import { INodeTargetLifecycleHooks, NodeTarget } from './nodeTarget';
 import { IProgram } from './program';
-<<<<<<< HEAD
-import { bootloaderDefaultPath } from './watchdogSpawn';
 import { LocalFsUtils } from '../../common/fsUtils';
 import { FSUtils } from '../../ioc-extras';
-=======
 import { bootloaderDefaultPath } from './bundlePaths';
->>>>>>> 94e3abdb
 
 /**
  * Telemetry received from the nested process.
