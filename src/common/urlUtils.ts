/*---------------------------------------------------------
 * Copyright (C) Microsoft Corporation. All rights reserved.
 *--------------------------------------------------------*/

import { promises as dns } from 'dns';
import * as path from 'path';
import { parse as urlParse, URL } from 'url';
import Cdp from '../cdp/api';
import { AnyChromiumConfiguration } from '../configuration';
import { BrowserTargetType } from '../targets/browser/browserTargets';
<<<<<<< HEAD
=======
import { MapUsingProjection } from './datastructure/mapUsingProjection';
import { exists } from './fsUtils';
>>>>>>> ffe66f62
import { memoize } from './objUtils';
import { fixDriveLetterAndSlashes, forceForwardSlashes } from './pathUtils';
import { escapeRegexSpecialChars, isRegexSpecialChar } from './stringUtils';
import { LocalFsUtils } from './fsUtils';

let isCaseSensitive = process.platform !== 'win32';

export function resetCaseSensitivePaths() {
  isCaseSensitive = process.platform !== 'win32';
}

export function setCaseSensitivePaths(sensitive: boolean) {
  isCaseSensitive = sensitive;
}

export function getCaseSensitivePaths() {
  return isCaseSensitive;
}

/**
 * Lowercases the path if the filesystem is case-insensitive. Warning: this
 * should only be done for the purposes of comparing paths. Paths returned
 * through DAP and other protocols should be correctly-cased to avoid incorrect
 * disambiguation.
 */
export function lowerCaseInsensitivePath(path: string) {
  return isCaseSensitive ? path : path.toLowerCase();
}

/**
 * Compares the paths, case-insensitively based on the platform.
 */
export function comparePathsWithoutCasing(a: string, b: string) {
  return isCaseSensitive ? a === b : a.toLowerCase() === b.toLowerCase();
}

/**
 * Compares the paths, case-insensitively based on the platform, and
 * normalizing back- and forward-slashes.
 */
export function comparePathsWithoutCasingOrSlashes(a: string, b: string) {
  return comparePathsWithoutCasing(forceForwardSlashes(a), forceForwardSlashes(b));
}

export function caseNormalizedMap<V>(): Map<string, V> {
  return getCaseSensitivePaths() ? new Map() : new MapUsingProjection(lowerCaseInsensitivePath);
}

/**
 * Returns the closest parent directory where the predicate returns true.
 */
export const nearestDirectoryWhere = async (
  rootDir: string,
  predicate: (dir: string) => Promise<boolean>,
): Promise<string | undefined> => {
  while (true) {
    const parent = path.dirname(rootDir);
    if (parent === rootDir) {
      return undefined;
    }

    if (await predicate(parent)) {
      return parent;
    }

    rootDir = parent;
  }
};

/**
 * Returns the closest parent directory that contains a file with the given name.
 */
export const nearestDirectoryContaining = (fsUtils: LocalFsUtils, rootDir: string, file: string) =>
  nearestDirectoryWhere(rootDir, p => fsUtils.exists(path.join(p, file)));

// todo: not super correct, and most node libraries don't handle this accurately
const knownLoopbacks = new Set<string>(['localhost', '127.0.0.1', '::1']);
const knownMetaAddresses = new Set<string>([
  '0.0.0.0',
  '::',
  '0000:0000:0000:0000:0000:0000:0000:0000',
]);

/**
 * Checks if the given address, well-formed loopback IPs. We don't need exotic
 * variations like `127.1` because `dns.lookup()` will resolve the proper
 * version for us. The "right" way would be to parse the IP to an integer
 * like Go does (https://golang.org/pkg/net/#IP.IsLoopback).
 */
const isLoopbackIp = (ipOrLocalhost: string) => knownLoopbacks.has(ipOrLocalhost.toLowerCase());

/**
 * If given a URL, returns its hostname.
 */
const getHostnameFromMaybeUrl = (maybeUrl: string) => {
  try {
    const url = new URL(maybeUrl);
    // replace brackets in ipv6 addresses:
    return url.hostname.replace(/^\[|\]$/g, '');
  } catch {
    return maybeUrl;
  }
};

/**
 * Gets whether the IP address is a meta-address like 0.0.0.0.
 */
export const isMetaAddress = (address: string) =>
  knownMetaAddresses.has(getHostnameFromMaybeUrl(address));

/**
 * Gets whether the IP is a loopback address.
 */
export const isLoopback = memoize(async (address: string) => {
  const ipOrHostname = getHostnameFromMaybeUrl(address);
  if (isLoopbackIp(ipOrHostname)) {
    return true;
  }

  try {
    const resolved = await dns.lookup(ipOrHostname);
    return isLoopbackIp(resolved.address);
  } catch {
    return false;
  }
});

export function completeUrl(base: string | undefined, relative: string): string | undefined {
  try {
    return new URL(relative, base).href;
  } catch (e) {}
}

export function removeQueryString(url: string) {
  try {
    const parsed = new URL(url);
    parsed.search = '';
    return parsed.toString();
  } catch {
    return url;
  }
}

// This function allows relative path to escape the root:
// "http://example.com/foo/bar.js" + "../../baz/qux.js" => "http://example.com/../baz/qux.js"
// This allows relative source map sources to reference outside of webRoot.
export function completeUrlEscapingRoot(base: string | undefined, relative: string): string {
  try {
    new URL(relative);
    return relative;
  } catch (e) {}

  let url: URL;
  try {
    url = new URL(base || '');
  } catch (e) {
    return relative;
  }

  let s = url.protocol + '//';
  if (url.username) s += url.username + ':' + url.password + '@';
  s += url.host;
  s += path.dirname(url.pathname);
  if (s[s.length - 1] !== '/') s += '/';
  s += relative;
  return s;
}

export function isValidUrl(url: string): boolean {
  try {
    new URL(url);
    return true;
  } catch (e) {
    return false;
  }
}

export function escapeForRegExp(s: string): string {
  const chars = '^[]{}()\\.^$*+?|-,';

  let foundChar = false;
  for (let i = 0; i < chars.length; ++i) {
    if (s.indexOf(chars.charAt(i)) !== -1) {
      foundChar = true;
      break;
    }
  }
  if (!foundChar) return s;

  let result = '';
  for (let i = 0; i < s.length; ++i) {
    if (chars.indexOf(s.charAt(i)) !== -1) result += '\\';
    result += s.charAt(i);
  }
  return result;
}

/**
 * Remove a slash of any flavor from the end of the path
 */
export function stripTrailingSlash(aPath: string): string {
  return aPath.replace(/\/$/, '').replace(/\\$/, '');
}

/**
 * If urlOrPath is a file URL, removes the 'file:///', adjusting for platform differences
 */
export function fileUrlToAbsolutePath(urlOrPath: FileUrl): string;
export function fileUrlToAbsolutePath(urlOrPath: string): string | undefined;
export function fileUrlToAbsolutePath(urlOrPath: string): string | undefined {
  if (!isFileUrl(urlOrPath)) {
    return undefined;
  }

  urlOrPath = urlOrPath.replace('file:///', '');
  urlOrPath = decodeURIComponent(urlOrPath);
  if (urlOrPath[0] !== '/' && !urlOrPath.match(/^[A-Za-z]:/)) {
    // If it has a : before the first /, assume it's a windows path or url.
    // Ensure unix-style path starts with /, it can be removed when file:/// was stripped.
    // Don't add if the url still has a protocol
    urlOrPath = '/' + urlOrPath;
  }

  return fixDriveLetterAndSlashes(urlOrPath);
}

/**
 * Converts a file URL to a windows network path, if possible.
 */
export function fileUrlToNetworkPath(urlOrPath: string): string {
  if (isFileUrl(urlOrPath)) {
    urlOrPath = urlOrPath.replace('file:///', '\\\\');
    urlOrPath = urlOrPath.replace(/\//g, '\\');
    urlOrPath = decodeURIComponent(urlOrPath);
  }

  return urlOrPath;
}

// TODO: this does not escape/unescape special characters, but it should.
export function absolutePathToFileUrl(absolutePath: string): string {
  if (process.platform === 'win32') {
    return 'file:///' + platformPathToUrlPath(absolutePath);
  }
  return 'file://' + platformPathToUrlPath(absolutePath);
}

/**
 * Returns whether the path is a Windows or posix path.
 */
export function isAbsolute(_path: string): boolean {
  return path.posix.isAbsolute(_path) || path.win32.isAbsolute(_path);
}

/**
 * Returns whether the uri looks like a data URI.
 */
export function isDataUri(uri: string): boolean {
  return /^data:[a-z]+\/[a-z]/.test(uri);
}

const urlToRegexChar = (char: string, arr: Set<string>, escapeRegex: boolean) => {
  if (escapeRegex && isRegexSpecialChar(char)) {
    arr.add(`\\${char}`);
  } else {
    arr.add(char);
  }

  const encoded = encodeURI(char);
  if (char !== '\\' && encoded !== char) {
    arr.add(encoded); // will never have any regex special chars
  }
};

const createReGroup = (patterns: ReadonlySet<string>): string => {
  switch (patterns.size) {
    case 0:
      return '';
    case 1:
      return patterns.values().next().value;
    default:
      // Prefer the more compacy [aA] form if we're only matching single
      // characters, produce a non-capturing group otherwise.
      const arr = [...patterns];
      return arr.some(p => p.length > 1) ? `(?:${arr.join('|')})` : `[${arr.join('')}]`;
  }
};

/**
 * Converts and escape the file URL to a regular expression.
 */
export function urlToRegex(aPath: string, escapeRegex = true) {
  const patterns: string[] = [];

  // aPath will often (always?) be provided as a file URI, or URL. Decode it
  // --we'll reencode it as we go--and also create a match for its absolute
  // path.
  //
  // This de- and re-encoding is important for special characters, since:
  //  - It comes in like "file:///c:/foo/%F0%9F%92%A9.js"
  //  - We decode it to file:///c:/foo/💩.js
  //  - For case insensitive systems, we generate a regex like [fF][oO][oO]/(?:💩|%F0%9F%92%A9).[jJ][sS]
  //  - If we didn't de-encode it, the percent would be case-insensitized as
  //    well and we would not include the original character in the regex
  for (const str of [decodeURI(aPath), fileUrlToAbsolutePath(aPath)]) {
    if (!str) {
      continue;
    }

    // Loop through each character of the string. Convert the char to a regex,
    // creating a group, and then appent that to the match.
    const chars = new Set<string>();
    let re = '';
    for (const char of str) {
      if (isCaseSensitive) {
        urlToRegexChar(char, chars, escapeRegex);
      } else {
        urlToRegexChar(char.toLowerCase(), chars, escapeRegex);
        urlToRegexChar(char.toUpperCase(), chars, escapeRegex);
      }

      re += createReGroup(chars);
      chars.clear();
    }

    // If we're on windows but not case sensitive (i.e. we didn't expand a
    // fancy regex above), replace `file:///c:/` or simple `c:/` patterns with
    // an insensitive drive letter.
    patterns.push(
      re.replace(
        /^(file:\\\/\\\/\\\/)?([a-z]):/i,
        (_, file = '', letter) => `${file}[${letter.toUpperCase()}${letter.toLowerCase()}]:`,
      ),
    );
  }

  return patterns.join('|');
}

/**
 * Opaque typed used to indicate strings that are file URLs.
 */
export type FileUrl = string & { __opaque_file_url: true };

/**
 * Returns whether the string is a file UR
 */
export function isFileUrl(candidate: string): candidate is FileUrl {
  return candidate.startsWith('file:///');
}

export function maybeAbsolutePathToFileUrl(
  rootPath: string | undefined,
  sourceUrl: string,
): string {
  if (
    rootPath &&
    platformPathToPreferredCase(sourceUrl).startsWith(rootPath) &&
    !isValidUrl(sourceUrl)
  )
    return absolutePathToFileUrl(sourceUrl);
  return sourceUrl;
}

export function urlPathToPlatformPath(p: string): string {
  if (process.platform === 'win32') {
    p = p.replace(/\//g, '\\');
  }

  return decodeURI(p);
}

export function platformPathToUrlPath(p: string): string {
  p = platformPathToPreferredCase(p);
  if (process.platform === 'win32') {
    p = p.replace(/\\/g, '/');
  }

  return encodeURI(p);
}

export function platformPathToPreferredCase(p: string): string;
export function platformPathToPreferredCase(p: string | undefined): string | undefined;
export function platformPathToPreferredCase(p: string | undefined): string | undefined {
  if (p && process.platform === 'win32' && p[1] === ':') return p[0].toUpperCase() + p.substring(1);
  return p;
}

export type TargetFilter = (info: Cdp.Target.TargetInfo) => boolean;

/**
 * Creates a target filter function for the given Chrome configuration.
 */
export const createTargetFilterForConfig = (
  config: AnyChromiumConfiguration,
  additonalMatches: ReadonlyArray<string> = [],
): ((t: { url: string }) => boolean) => {
  const filter = config.urlFilter || config.url || ('file' in config && config.file);
  if (!filter) {
    return () => true;
  }

  const tester = createTargetFilter(filter, ...additonalMatches);
  return t => tester(t.url);
};

/**
 * Requires that the target is also a 'page'.
 */
export const requirePageTarget = <T>(
  filter: (t: T) => boolean,
): ((t: T & { type: string }) => boolean) => t => t.type === BrowserTargetType.Page && filter(t);

/**
 * The "isURL" from chrome-debug-core. In js-debug we use `new URL()` to see
 * if a string is a URL, but this is slightly different from url.parse.
 * @see https://github.com/microsoft/vscode-chrome-debug-core/blob/456318b2a4b2d3394ce8daae1e70d898f55393ea/src/utils.ts#L310
 */
function isURLCompat(urlOrPath: string): boolean {
  return !!urlOrPath && !path.isAbsolute(urlOrPath) && !!urlParse(urlOrPath).protocol;
}

/**
 * Creates a function to filter a target URL.
 */
export const createTargetFilter = (
  ...targetUrls: ReadonlyArray<string>
): ((testUrl: string) => boolean) => {
  const standardizeMatch = (aUrl: string) => {
    aUrl = aUrl.toLowerCase();

    const fileUrl = fileUrlToAbsolutePath(aUrl);
    if (fileUrl) {
      // Strip file:///, if present
      aUrl = fileUrl;
    } else if (isURLCompat(aUrl) && aUrl.includes('://')) {
      // Strip the protocol, if present
      aUrl = aUrl.substr(aUrl.indexOf('://') + 3);
    }

    // Remove optional trailing /
    if (aUrl.endsWith('/')) {
      aUrl = aUrl.substr(0, aUrl.length - 1);
    }

    return aUrl;
  };

  const escaped = targetUrls.map(url =>
    escapeRegexSpecialChars(standardizeMatch(url), '/*').replace(/\*/g, '.*'),
  );
  const targetUrlRegex = new RegExp('^(' + escaped.join('|') + ')$', 'g');

  return testUrl => {
    targetUrlRegex.lastIndex = 0;
    return targetUrlRegex.test(standardizeMatch(testUrl));
  };
};<|MERGE_RESOLUTION|>--- conflicted
+++ resolved
@@ -8,11 +8,7 @@
 import Cdp from '../cdp/api';
 import { AnyChromiumConfiguration } from '../configuration';
 import { BrowserTargetType } from '../targets/browser/browserTargets';
-<<<<<<< HEAD
-=======
 import { MapUsingProjection } from './datastructure/mapUsingProjection';
-import { exists } from './fsUtils';
->>>>>>> ffe66f62
 import { memoize } from './objUtils';
 import { fixDriveLetterAndSlashes, forceForwardSlashes } from './pathUtils';
 import { escapeRegexSpecialChars, isRegexSpecialChar } from './stringUtils';
